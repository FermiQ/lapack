*> \brief \b DCHKAA
*
*  =========== DOCUMENTATION ===========
*
* Online html documentation available at
*            http://www.netlib.org/lapack/explore-html/
*
*  Definition:
*  ===========
*
*       PROGRAM DCHKAA
*
*
*> \par Purpose:
*  =============
*>
*> \verbatim
*>
*> DCHKAA is the main test program for the DOUBLE PRECISION LAPACK
*> linear equation routines
*>
*> The program must be driven by a short data file. The first 15 records
*> (not including the first comment  line) specify problem dimensions
*> and program options using list-directed input. The remaining lines
*> specify the LAPACK test paths and the number of matrix types to use
*> in testing.  An annotated example of a data file can be obtained by
*> deleting the first 3 characters from the following 40 lines:
*> Data file for testing DOUBLE PRECISION LAPACK linear eqn. routines
*> 7                      Number of values of M
*> 0 1 2 3 5 10 16        Values of M (row dimension)
*> 7                      Number of values of N
*> 0 1 2 3 5 10 16        Values of N (column dimension)
*> 1                      Number of values of NRHS
*> 2                      Values of NRHS (number of right hand sides)
*> 5                      Number of values of NB
*> 1 3 3 3 20             Values of NB (the blocksize)
*> 1 0 5 9 1              Values of NX (crossover point)
*> 3                      Number of values of RANK
*> 30 50 90               Values of rank (as a % of N)
*> 20.0                   Threshold value of test ratio
*> T                      Put T to test the LAPACK routines
*> T                      Put T to test the driver routines
*> T                      Put T to test the error exits
*> DGE   11               List types on next line if 0 < NTYPES < 11
*> DGB    8               List types on next line if 0 < NTYPES <  8
*> DGT   12               List types on next line if 0 < NTYPES < 12
*> DPO    9               List types on next line if 0 < NTYPES <  9
*> DPS    9               List types on next line if 0 < NTYPES <  9
*> DPP    9               List types on next line if 0 < NTYPES <  9
*> DPB    8               List types on next line if 0 < NTYPES <  8
*> DPT   12               List types on next line if 0 < NTYPES < 12
*> DSA   10               List types on next line if 0 < NTYPES < 10
*> DSY   10               List types on next line if 0 < NTYPES < 10
*> DSR   10               List types on next line if 0 < NTYPES < 10
*> DSP   10               List types on next line if 0 < NTYPES < 10
*> DTR   18               List types on next line if 0 < NTYPES < 18
*> DTP   18               List types on next line if 0 < NTYPES < 18
*> DTB   17               List types on next line if 0 < NTYPES < 17
*> DQR    8               List types on next line if 0 < NTYPES <  8
*> DRQ    8               List types on next line if 0 < NTYPES <  8
*> DLQ    8               List types on next line if 0 < NTYPES <  8
*> DQL    8               List types on next line if 0 < NTYPES <  8
*> DQP    6               List types on next line if 0 < NTYPES <  6
*> DTZ    3               List types on next line if 0 < NTYPES <  3
*> DLS    6               List types on next line if 0 < NTYPES <  6
*> DEQ
*> DQT
*> DQX
*> \endverbatim
*
*  Parameters:
*  ==========
*
*> \verbatim
*>  NMAX    INTEGER
*>          The maximum allowable value for M and N.
*>
*>  MAXIN   INTEGER
*>          The number of different values that can be used for each of
*>          M, N, NRHS, NB, NX and RANK
*>
*>  MAXRHS  INTEGER
*>          The maximum number of right hand sides
*>
*>  MATMAX  INTEGER
*>          The maximum number of matrix types to use for testing
*>
*>  NIN     INTEGER
*>          The unit number for input
*>
*>  NOUT    INTEGER
*>          The unit number for output
*> \endverbatim
*
*  Authors:
*  ========
*
*> \author Univ. of Tennessee
*> \author Univ. of California Berkeley
*> \author Univ. of Colorado Denver
*> \author NAG Ltd.
*
*> \date April 2012
*
*> \ingroup double_lin
*
*  =====================================================================
      PROGRAM DCHKAA
*
*  -- LAPACK test routine (version 3.6.0) --
*  -- LAPACK is a software package provided by Univ. of Tennessee,    --
*  -- Univ. of California Berkeley, Univ. of Colorado Denver and NAG Ltd..--
*     April 2012
*
*  =====================================================================
*
*     .. Parameters ..
      INTEGER            NMAX
      PARAMETER          ( NMAX = 132 )
      INTEGER            MAXIN
      PARAMETER          ( MAXIN = 12 )
      INTEGER            MAXRHS
      PARAMETER          ( MAXRHS = 16 )
      INTEGER            MATMAX
      PARAMETER          ( MATMAX = 30 )
      INTEGER            NIN, NOUT
      PARAMETER          ( NIN = 5, NOUT = 6 )
      INTEGER            KDMAX
      PARAMETER          ( KDMAX = NMAX+( NMAX+1 ) / 4 )
*     ..
*     .. Local Scalars ..
      LOGICAL            FATAL, TSTCHK, TSTDRV, TSTERR
      CHARACTER          C1
      CHARACTER*2        C2
      CHARACTER*3        PATH
      CHARACTER*10       INTSTR
      CHARACTER*72       ALINE
      INTEGER            I, IC, J, K, LA, LAFAC, LDA, NB, NM, NMATS, NN,
     $                   NNB, NNB2, NNS, NRHS, NTYPES, NRANK,
     $                   VERS_MAJOR, VERS_MINOR, VERS_PATCH
      DOUBLE PRECISION   EPS, S1, S2, THREQ, THRESH
*     ..
*     .. Local Arrays ..
      LOGICAL            DOTYPE( MATMAX )
      INTEGER            IWORK( 25*NMAX ), MVAL( MAXIN ),
     $                   NBVAL( MAXIN ), NBVAL2( MAXIN ),
     $                   NSVAL( MAXIN ), NVAL( MAXIN ), NXVAL( MAXIN ),
     $                   RANKVAL( MAXIN ), PIV( NMAX )
      DOUBLE PRECISION   A( ( KDMAX+1 )*NMAX, 7 ), B( NMAX*MAXRHS, 4 ),
     $                   RWORK( 5*NMAX+2*MAXRHS ), S( 2*NMAX ),
     $                   WORK( NMAX, NMAX+MAXRHS+30 )
*     ..
*     .. External Functions ..
      LOGICAL            LSAME, LSAMEN
      DOUBLE PRECISION   DLAMCH, DSECND
      EXTERNAL           LSAME, LSAMEN, DLAMCH, DSECND
*     ..
*     .. External Subroutines ..
      EXTERNAL           ALAREQ, DCHKEQ, DCHKGB, DCHKGE, DCHKGT, DCHKLQ,
     $                   DCHKPB, DCHKPO, DCHKPS, DCHKPP, DCHKPT, DCHKQ3,
     $                   DCHKQL, DCHKQR, DCHKRQ, DCHKSP, DCHKSY,
     $                   DCHKSY_ROOK, DCHKTB, DCHKTP, DCHKTR, DCHKTZ,
     $                   DDRVGB, DDRVGE, DDRVGT, DDRVLS, DDRVPB, DDRVPO,
     $                   DDRVPP, DDRVPT, DDRVSP, DDRVSY, DDRVSY_ROOK,
     $                   ILAVER, DCHKQRT, DCHKQRTP, DCHKLQTP, DCHKTSQR,
     $                   DCHKLQT

*     ..
*     .. Scalars in Common ..
      LOGICAL            LERR, OK
      CHARACTER*32       SRNAMT
      INTEGER            INFOT, NUNIT
*     ..
*     .. Arrays in Common ..
      INTEGER            IPARMS( 100 )
*     ..
*     .. Common blocks ..
      COMMON             / INFOC / INFOT, NUNIT, OK, LERR
      COMMON             / SRNAMC / SRNAMT
      COMMON             / CLAENV / IPARMS
*     ..
*     .. Data statements ..
      DATA               THREQ / 2.0D0 / , INTSTR / '0123456789' /
*     ..
*     .. Executable Statements ..
*
      S1 = DSECND( )
      LDA = NMAX
      FATAL = .FALSE.
*
*     Read a dummy line.
*
      READ( NIN, FMT = * )
*
*     Report values of parameters.
*
      CALL ILAVER( VERS_MAJOR, VERS_MINOR, VERS_PATCH )
      WRITE( NOUT, FMT = 9994 ) VERS_MAJOR, VERS_MINOR, VERS_PATCH
*
*     Read the values of M
*
      READ( NIN, FMT = * )NM
      IF( NM.LT.1 ) THEN
         WRITE( NOUT, FMT = 9996 )' NM ', NM, 1
         NM = 0
         FATAL = .TRUE.
      ELSE IF( NM.GT.MAXIN ) THEN
         WRITE( NOUT, FMT = 9995 )' NM ', NM, MAXIN
         NM = 0
         FATAL = .TRUE.
      END IF
      READ( NIN, FMT = * )( MVAL( I ), I = 1, NM )
      DO 10 I = 1, NM
         IF( MVAL( I ).LT.0 ) THEN
            WRITE( NOUT, FMT = 9996 )' M  ', MVAL( I ), 0
            FATAL = .TRUE.
         ELSE IF( MVAL( I ).GT.NMAX ) THEN
            WRITE( NOUT, FMT = 9995 )' M  ', MVAL( I ), NMAX
            FATAL = .TRUE.
         END IF
   10 CONTINUE
      IF( NM.GT.0 )
     $   WRITE( NOUT, FMT = 9993 )'M   ', ( MVAL( I ), I = 1, NM )
*
*     Read the values of N
*
      READ( NIN, FMT = * )NN
      IF( NN.LT.1 ) THEN
         WRITE( NOUT, FMT = 9996 )' NN ', NN, 1
         NN = 0
         FATAL = .TRUE.
      ELSE IF( NN.GT.MAXIN ) THEN
         WRITE( NOUT, FMT = 9995 )' NN ', NN, MAXIN
         NN = 0
         FATAL = .TRUE.
      END IF
      READ( NIN, FMT = * )( NVAL( I ), I = 1, NN )
      DO 20 I = 1, NN
         IF( NVAL( I ).LT.0 ) THEN
            WRITE( NOUT, FMT = 9996 )' N  ', NVAL( I ), 0
            FATAL = .TRUE.
         ELSE IF( NVAL( I ).GT.NMAX ) THEN
            WRITE( NOUT, FMT = 9995 )' N  ', NVAL( I ), NMAX
            FATAL = .TRUE.
         END IF
   20 CONTINUE
      IF( NN.GT.0 )
     $   WRITE( NOUT, FMT = 9993 )'N   ', ( NVAL( I ), I = 1, NN )
*
*     Read the values of NRHS
*
      READ( NIN, FMT = * )NNS
      IF( NNS.LT.1 ) THEN
         WRITE( NOUT, FMT = 9996 )' NNS', NNS, 1
         NNS = 0
         FATAL = .TRUE.
      ELSE IF( NNS.GT.MAXIN ) THEN
         WRITE( NOUT, FMT = 9995 )' NNS', NNS, MAXIN
         NNS = 0
         FATAL = .TRUE.
      END IF
      READ( NIN, FMT = * )( NSVAL( I ), I = 1, NNS )
      DO 30 I = 1, NNS
         IF( NSVAL( I ).LT.0 ) THEN
            WRITE( NOUT, FMT = 9996 )'NRHS', NSVAL( I ), 0
            FATAL = .TRUE.
         ELSE IF( NSVAL( I ).GT.MAXRHS ) THEN
            WRITE( NOUT, FMT = 9995 )'NRHS', NSVAL( I ), MAXRHS
            FATAL = .TRUE.
         END IF
   30 CONTINUE
      IF( NNS.GT.0 )
     $   WRITE( NOUT, FMT = 9993 )'NRHS', ( NSVAL( I ), I = 1, NNS )
*
*     Read the values of NB
*
      READ( NIN, FMT = * )NNB
      IF( NNB.LT.1 ) THEN
         WRITE( NOUT, FMT = 9996 )'NNB ', NNB, 1
         NNB = 0
         FATAL = .TRUE.
      ELSE IF( NNB.GT.MAXIN ) THEN
         WRITE( NOUT, FMT = 9995 )'NNB ', NNB, MAXIN
         NNB = 0
         FATAL = .TRUE.
      END IF
      READ( NIN, FMT = * )( NBVAL( I ), I = 1, NNB )
      DO 40 I = 1, NNB
         IF( NBVAL( I ).LT.0 ) THEN
            WRITE( NOUT, FMT = 9996 )' NB ', NBVAL( I ), 0
            FATAL = .TRUE.
         END IF
   40 CONTINUE
      IF( NNB.GT.0 )
     $   WRITE( NOUT, FMT = 9993 )'NB  ', ( NBVAL( I ), I = 1, NNB )
*
*     Set NBVAL2 to be the set of unique values of NB
*
      NNB2 = 0
      DO 60 I = 1, NNB
         NB = NBVAL( I )
         DO 50 J = 1, NNB2
            IF( NB.EQ.NBVAL2( J ) )
     $         GO TO 60
   50    CONTINUE
         NNB2 = NNB2 + 1
         NBVAL2( NNB2 ) = NB
   60 CONTINUE
*
*     Read the values of NX
*
      READ( NIN, FMT = * )( NXVAL( I ), I = 1, NNB )
      DO 70 I = 1, NNB
         IF( NXVAL( I ).LT.0 ) THEN
            WRITE( NOUT, FMT = 9996 )' NX ', NXVAL( I ), 0
            FATAL = .TRUE.
         END IF
   70 CONTINUE
      IF( NNB.GT.0 )
     $   WRITE( NOUT, FMT = 9993 )'NX  ', ( NXVAL( I ), I = 1, NNB )
*
*     Read the values of RANKVAL
*
      READ( NIN, FMT = * )NRANK
      IF( NN.LT.1 ) THEN
         WRITE( NOUT, FMT = 9996 )' NRANK ', NRANK, 1
         NRANK = 0
         FATAL = .TRUE.
      ELSE IF( NN.GT.MAXIN ) THEN
         WRITE( NOUT, FMT = 9995 )' NRANK ', NRANK, MAXIN
         NRANK = 0
         FATAL = .TRUE.
      END IF
      READ( NIN, FMT = * )( RANKVAL( I ), I = 1, NRANK )
      DO I = 1, NRANK
         IF( RANKVAL( I ).LT.0 ) THEN
            WRITE( NOUT, FMT = 9996 )' RANK  ', RANKVAL( I ), 0
            FATAL = .TRUE.
         ELSE IF( RANKVAL( I ).GT.100 ) THEN
            WRITE( NOUT, FMT = 9995 )' RANK  ', RANKVAL( I ), 100
            FATAL = .TRUE.
         END IF
      END DO
      IF( NRANK.GT.0 )
     $   WRITE( NOUT, FMT = 9993 )'RANK % OF N',
     $   ( RANKVAL( I ), I = 1, NRANK )
*
*     Read the threshold value for the test ratios.
*
      READ( NIN, FMT = * )THRESH
      WRITE( NOUT, FMT = 9992 )THRESH
*
*     Read the flag that indicates whether to test the LAPACK routines.
*
      READ( NIN, FMT = * )TSTCHK
*
*     Read the flag that indicates whether to test the driver routines.
*
      READ( NIN, FMT = * )TSTDRV
*
*     Read the flag that indicates whether to test the error exits.
*
      READ( NIN, FMT = * )TSTERR
*
      IF( FATAL ) THEN
         WRITE( NOUT, FMT = 9999 )
         STOP
      END IF
*
*     Calculate and print the machine dependent constants.
*
      EPS = DLAMCH( 'Underflow threshold' )
      WRITE( NOUT, FMT = 9991 )'underflow', EPS
      EPS = DLAMCH( 'Overflow threshold' )
      WRITE( NOUT, FMT = 9991 )'overflow ', EPS
      EPS = DLAMCH( 'Epsilon' )
      WRITE( NOUT, FMT = 9991 )'precision', EPS
      WRITE( NOUT, FMT = * )
*
   80 CONTINUE
*
*     Read a test path and the number of matrix types to use.
*
      READ( NIN, FMT = '(A72)', END = 140 )ALINE
      PATH = ALINE( 1: 3 )
      NMATS = MATMAX
      I = 3
   90 CONTINUE
      I = I + 1
      IF( I.GT.72 ) THEN
         NMATS = MATMAX
         GO TO 130
      END IF
      IF( ALINE( I: I ).EQ.' ' )
     $   GO TO 90
      NMATS = 0
  100 CONTINUE
      C1 = ALINE( I: I )
      DO 110 K = 1, 10
         IF( C1.EQ.INTSTR( K: K ) ) THEN
            IC = K - 1
            GO TO 120
         END IF
  110 CONTINUE
      GO TO 130
  120 CONTINUE
      NMATS = NMATS*10 + IC
      I = I + 1
      IF( I.GT.72 )
     $   GO TO 130
      GO TO 100
  130 CONTINUE
      C1 = PATH( 1: 1 )
      C2 = PATH( 2: 3 )
      NRHS = NSVAL( 1 )
*
*     Check first character for correct precision.
*
      IF( .NOT.LSAME( C1, 'Double precision' ) ) THEN
         WRITE( NOUT, FMT = 9990 )PATH
*
      ELSE IF( NMATS.LE.0 ) THEN
*
*        Check for a positive number of tests requested.
*
         WRITE( NOUT, FMT = 9989 )PATH
*
      ELSE IF( LSAMEN( 2, C2, 'GE' ) ) THEN
*
*        GE:  general matrices
*
         NTYPES = 11
         CALL ALAREQ( PATH, NMATS, DOTYPE, NTYPES, NIN, NOUT )
*
         IF( TSTCHK ) THEN
            CALL DCHKGE( DOTYPE, NM, MVAL, NN, NVAL, NNB2, NBVAL2, NNS,
     $                   NSVAL, THRESH, TSTERR, LDA, A( 1, 1 ),
     $                   A( 1, 2 ), A( 1, 3 ), B( 1, 1 ), B( 1, 2 ),
     $                   B( 1, 3 ), WORK, RWORK, IWORK, NOUT )
         ELSE
            WRITE( NOUT, FMT = 9989 )PATH
         END IF
*
         IF( TSTDRV ) THEN
            CALL DDRVGE( DOTYPE, NN, NVAL, NRHS, THRESH, TSTERR, LDA,
     $                   A( 1, 1 ), A( 1, 2 ), A( 1, 3 ), B( 1, 1 ),
     $                   B( 1, 2 ), B( 1, 3 ), B( 1, 4 ), S, WORK,
     $                   RWORK, IWORK, NOUT )
         ELSE
            WRITE( NOUT, FMT = 9988 )PATH
         END IF
*
      ELSE IF( LSAMEN( 2, C2, 'GB' ) ) THEN
*
*        GB:  general banded matrices
*
         LA = ( 2*KDMAX+1 )*NMAX
         LAFAC = ( 3*KDMAX+1 )*NMAX
         NTYPES = 8
         CALL ALAREQ( PATH, NMATS, DOTYPE, NTYPES, NIN, NOUT )
*
         IF( TSTCHK ) THEN
            CALL DCHKGB( DOTYPE, NM, MVAL, NN, NVAL, NNB2, NBVAL2, NNS,
     $                   NSVAL, THRESH, TSTERR, A( 1, 1 ), LA,
     $                   A( 1, 3 ), LAFAC, B( 1, 1 ), B( 1, 2 ),
     $                   B( 1, 3 ), WORK, RWORK, IWORK, NOUT )
         ELSE
            WRITE( NOUT, FMT = 9989 )PATH
         END IF
*
         IF( TSTDRV ) THEN
            CALL DDRVGB( DOTYPE, NN, NVAL, NRHS, THRESH, TSTERR,
     $                   A( 1, 1 ), LA, A( 1, 3 ), LAFAC, A( 1, 6 ),
     $                   B( 1, 1 ), B( 1, 2 ), B( 1, 3 ), B( 1, 4 ), S,
     $                   WORK, RWORK, IWORK, NOUT )
         ELSE
            WRITE( NOUT, FMT = 9988 )PATH
         END IF
*
      ELSE IF( LSAMEN( 2, C2, 'GT' ) ) THEN
*
*        GT:  general tridiagonal matrices
*
         NTYPES = 12
         CALL ALAREQ( PATH, NMATS, DOTYPE, NTYPES, NIN, NOUT )
*
         IF( TSTCHK ) THEN
            CALL DCHKGT( DOTYPE, NN, NVAL, NNS, NSVAL, THRESH, TSTERR,
     $                   A( 1, 1 ), A( 1, 2 ), B( 1, 1 ), B( 1, 2 ),
     $                   B( 1, 3 ), WORK, RWORK, IWORK, NOUT )
         ELSE
            WRITE( NOUT, FMT = 9989 )PATH
         END IF
*
         IF( TSTDRV ) THEN
            CALL DDRVGT( DOTYPE, NN, NVAL, NRHS, THRESH, TSTERR,
     $                   A( 1, 1 ), A( 1, 2 ), B( 1, 1 ), B( 1, 2 ),
     $                   B( 1, 3 ), WORK, RWORK, IWORK, NOUT )
         ELSE
            WRITE( NOUT, FMT = 9988 )PATH
         END IF
*
      ELSE IF( LSAMEN( 2, C2, 'PO' ) ) THEN
*
*        PO:  positive definite matrices
*
         NTYPES = 9
         CALL ALAREQ( PATH, NMATS, DOTYPE, NTYPES, NIN, NOUT )
*
         IF( TSTCHK ) THEN
            CALL DCHKPO( DOTYPE, NN, NVAL, NNB2, NBVAL2, NNS, NSVAL,
     $                   THRESH, TSTERR, LDA, A( 1, 1 ), A( 1, 2 ),
     $                   A( 1, 3 ), B( 1, 1 ), B( 1, 2 ), B( 1, 3 ),
     $                   WORK, RWORK, IWORK, NOUT )
         ELSE
            WRITE( NOUT, FMT = 9989 )PATH
         END IF
*
         IF( TSTDRV ) THEN
            CALL DDRVPO( DOTYPE, NN, NVAL, NRHS, THRESH, TSTERR, LDA,
     $                   A( 1, 1 ), A( 1, 2 ), A( 1, 3 ), B( 1, 1 ),
     $                   B( 1, 2 ), B( 1, 3 ), B( 1, 4 ), S, WORK,
     $                   RWORK, IWORK, NOUT )
         ELSE
            WRITE( NOUT, FMT = 9988 )PATH
         END IF
*
      ELSE IF( LSAMEN( 2, C2, 'PS' ) ) THEN
*
*        PS:  positive semi-definite matrices
*
         NTYPES = 9
*
         CALL ALAREQ( PATH, NMATS, DOTYPE, NTYPES, NIN, NOUT )
*
         IF( TSTCHK ) THEN
            CALL DCHKPS( DOTYPE, NN, NVAL, NNB2, NBVAL2, NRANK,
     $                   RANKVAL, THRESH, TSTERR, LDA, A( 1, 1 ),
     $                   A( 1, 2 ), A( 1, 3 ), PIV, WORK, RWORK,
     $                   NOUT )
         ELSE
            WRITE( NOUT, FMT = 9989 )PATH
         END IF
*
      ELSE IF( LSAMEN( 2, C2, 'PP' ) ) THEN
*
*        PP:  positive definite packed matrices
*
         NTYPES = 9
         CALL ALAREQ( PATH, NMATS, DOTYPE, NTYPES, NIN, NOUT )
*
         IF( TSTCHK ) THEN
            CALL DCHKPP( DOTYPE, NN, NVAL, NNS, NSVAL, THRESH, TSTERR,
     $                   LDA, A( 1, 1 ), A( 1, 2 ), A( 1, 3 ),
     $                   B( 1, 1 ), B( 1, 2 ), B( 1, 3 ), WORK, RWORK,
     $                   IWORK, NOUT )
         ELSE
            WRITE( NOUT, FMT = 9989 )PATH
         END IF
*
         IF( TSTDRV ) THEN
            CALL DDRVPP( DOTYPE, NN, NVAL, NRHS, THRESH, TSTERR, LDA,
     $                   A( 1, 1 ), A( 1, 2 ), A( 1, 3 ), B( 1, 1 ),
     $                   B( 1, 2 ), B( 1, 3 ), B( 1, 4 ), S, WORK,
     $                   RWORK, IWORK, NOUT )
         ELSE
            WRITE( NOUT, FMT = 9988 )PATH
         END IF
*
      ELSE IF( LSAMEN( 2, C2, 'PB' ) ) THEN
*
*        PB:  positive definite banded matrices
*
         NTYPES = 8
         CALL ALAREQ( PATH, NMATS, DOTYPE, NTYPES, NIN, NOUT )
*
         IF( TSTCHK ) THEN
            CALL DCHKPB( DOTYPE, NN, NVAL, NNB2, NBVAL2, NNS, NSVAL,
     $                   THRESH, TSTERR, LDA, A( 1, 1 ), A( 1, 2 ),
     $                   A( 1, 3 ), B( 1, 1 ), B( 1, 2 ), B( 1, 3 ),
     $                   WORK, RWORK, IWORK, NOUT )
         ELSE
            WRITE( NOUT, FMT = 9989 )PATH
         END IF
*
         IF( TSTDRV ) THEN
            CALL DDRVPB( DOTYPE, NN, NVAL, NRHS, THRESH, TSTERR, LDA,
     $                   A( 1, 1 ), A( 1, 2 ), A( 1, 3 ), B( 1, 1 ),
     $                   B( 1, 2 ), B( 1, 3 ), B( 1, 4 ), S, WORK,
     $                   RWORK, IWORK, NOUT )
         ELSE
            WRITE( NOUT, FMT = 9988 )PATH
         END IF
*
      ELSE IF( LSAMEN( 2, C2, 'PT' ) ) THEN
*
*        PT:  positive definite tridiagonal matrices
*
         NTYPES = 12
         CALL ALAREQ( PATH, NMATS, DOTYPE, NTYPES, NIN, NOUT )
*
         IF( TSTCHK ) THEN
            CALL DCHKPT( DOTYPE, NN, NVAL, NNS, NSVAL, THRESH, TSTERR,
     $                   A( 1, 1 ), A( 1, 2 ), A( 1, 3 ), B( 1, 1 ),
     $                   B( 1, 2 ), B( 1, 3 ), WORK, RWORK, NOUT )
         ELSE
            WRITE( NOUT, FMT = 9989 )PATH
         END IF
*
         IF( TSTDRV ) THEN
            CALL DDRVPT( DOTYPE, NN, NVAL, NRHS, THRESH, TSTERR,
     $                   A( 1, 1 ), A( 1, 2 ), A( 1, 3 ), B( 1, 1 ),
     $                   B( 1, 2 ), B( 1, 3 ), WORK, RWORK, NOUT )
         ELSE
            WRITE( NOUT, FMT = 9988 )PATH
         END IF
*
      ELSE IF( LSAMEN( 2, C2, 'SY' ) ) THEN
*
*        SY:  symmetric indefinite matrices,
*             with partial (Bunch-Kaufman) pivoting algorithm
*
         NTYPES = 10
         CALL ALAREQ( PATH, NMATS, DOTYPE, NTYPES, NIN, NOUT )
*
         IF( TSTCHK ) THEN
            CALL DCHKSY( DOTYPE, NN, NVAL, NNB2, NBVAL2, NNS, NSVAL,
     $                   THRESH, TSTERR, LDA, A( 1, 1 ), A( 1, 2 ),
     $                   A( 1, 3 ), B( 1, 1 ), B( 1, 2 ), B( 1, 3 ),
     $                   WORK, RWORK, IWORK, NOUT )
         ELSE
            WRITE( NOUT, FMT = 9989 )PATH
         END IF
*
         IF( TSTDRV ) THEN
            CALL DDRVSY( DOTYPE, NN, NVAL, NRHS, THRESH, TSTERR, LDA,
     $                   A( 1, 1 ), A( 1, 2 ), A( 1, 3 ), B( 1, 1 ),
     $                   B( 1, 2 ), B( 1, 3 ), WORK, RWORK, IWORK,
     $                   NOUT )
         ELSE
            WRITE( NOUT, FMT = 9988 )PATH
         END IF
*
      ELSE IF( LSAMEN( 2, C2, 'SR' ) ) THEN
*
*        SR:  symmetric indefinite matrices with Rook pivoting,
*             with rook (bounded Bunch-Kaufman) pivoting algorithm
*
         NTYPES = 10
         CALL ALAREQ( PATH, NMATS, DOTYPE, NTYPES, NIN, NOUT )
*
         IF( TSTCHK ) THEN
            CALL DCHKSY_ROOK(DOTYPE, NN, NVAL, NNB2, NBVAL2, NNS, NSVAL,
     $                       THRESH, TSTERR, LDA, A( 1, 1 ), A( 1, 2 ),
     $                       A( 1, 3 ), B( 1, 1 ), B( 1, 2 ), B( 1, 3 ),
     $                       WORK, RWORK, IWORK, NOUT )
         ELSE
            WRITE( NOUT, FMT = 9989 )PATH
         END IF
*
         IF( TSTDRV ) THEN
            CALL DDRVSY_ROOK( DOTYPE, NN, NVAL, NRHS, THRESH, TSTERR,
     $                        LDA, A( 1, 1 ), A( 1, 2 ), A( 1, 3 ),
     $                        B( 1, 1 ), B( 1, 2 ), B( 1, 3 ),
     $                        WORK, RWORK, IWORK, NOUT )
         ELSE
            WRITE( NOUT, FMT = 9988 )PATH
         END IF
*
      ELSE IF( LSAMEN( 2, C2, 'SA' ) ) THEN
*
*        SY:  symmetric indefinite matrices,
*             with partial (Aasen's) pivoting algorithm
*
         NTYPES = 10
         CALL ALAREQ( PATH, NMATS, DOTYPE, NTYPES, NIN, NOUT )
*
         IF( TSTCHK ) THEN
<<<<<<< HEAD
            CALL DCHKSY_AA( DOTYPE, NN, NVAL, NNB2, NBVAL2, NNS, 
=======
            CALL DCHKSY_AASEN( DOTYPE, NN, NVAL, NNB2, NBVAL2, NNS,
>>>>>>> f9c3afd2
     $                         NSVAL, THRESH, TSTERR, LDA,
     $                         A( 1, 1 ), A( 1, 2 ), A( 1, 3 ),
     $                         B( 1, 1 ), B( 1, 2 ), B( 1, 3 ),
     $                         WORK, RWORK, IWORK, NOUT )
         ELSE
            WRITE( NOUT, FMT = 9989 )PATH
         END IF
*
         IF( TSTDRV ) THEN
            CALL DDRVSY_AA( DOTYPE, NN, NVAL, NRHS, THRESH, TSTERR,
     $                         LDA, A( 1, 1 ), A( 1, 2 ), A( 1, 3 ),
     $                         B( 1, 1 ), B( 1, 2 ), B( 1, 3 ),
     $                         WORK, RWORK, IWORK, NOUT )
         ELSE
            WRITE( NOUT, FMT = 9988 )PATH
         END IF
*
*
      ELSE IF( LSAMEN( 2, C2, 'SP' ) ) THEN
*
*        SP:  symmetric indefinite packed matrices,
*             with partial (Bunch-Kaufman) pivoting algorithm
*
         NTYPES = 10
         CALL ALAREQ( PATH, NMATS, DOTYPE, NTYPES, NIN, NOUT )
*
         IF( TSTCHK ) THEN
            CALL DCHKSP( DOTYPE, NN, NVAL, NNS, NSVAL, THRESH, TSTERR,
     $                   LDA, A( 1, 1 ), A( 1, 2 ), A( 1, 3 ),
     $                   B( 1, 1 ), B( 1, 2 ), B( 1, 3 ), WORK, RWORK,
     $                   IWORK, NOUT )
         ELSE
            WRITE( NOUT, FMT = 9989 )PATH
         END IF
*
         IF( TSTDRV ) THEN
            CALL DDRVSP( DOTYPE, NN, NVAL, NRHS, THRESH, TSTERR, LDA,
     $                   A( 1, 1 ), A( 1, 2 ), A( 1, 3 ), B( 1, 1 ),
     $                   B( 1, 2 ), B( 1, 3 ), WORK, RWORK, IWORK,
     $                   NOUT )
         ELSE
            WRITE( NOUT, FMT = 9988 )PATH
         END IF
*
      ELSE IF( LSAMEN( 2, C2, 'TR' ) ) THEN
*
*        TR:  triangular matrices
*
         NTYPES = 18
         CALL ALAREQ( PATH, NMATS, DOTYPE, NTYPES, NIN, NOUT )
*
         IF( TSTCHK ) THEN
            CALL DCHKTR( DOTYPE, NN, NVAL, NNB2, NBVAL2, NNS, NSVAL,
     $                   THRESH, TSTERR, LDA, A( 1, 1 ), A( 1, 2 ),
     $                   B( 1, 1 ), B( 1, 2 ), B( 1, 3 ), WORK, RWORK,
     $                   IWORK, NOUT )
         ELSE
            WRITE( NOUT, FMT = 9989 )PATH
         END IF
*
      ELSE IF( LSAMEN( 2, C2, 'TP' ) ) THEN
*
*        TP:  triangular packed matrices
*
         NTYPES = 18
         CALL ALAREQ( PATH, NMATS, DOTYPE, NTYPES, NIN, NOUT )
*
         IF( TSTCHK ) THEN
            CALL DCHKTP( DOTYPE, NN, NVAL, NNS, NSVAL, THRESH, TSTERR,
     $                   LDA, A( 1, 1 ), A( 1, 2 ), B( 1, 1 ),
     $                   B( 1, 2 ), B( 1, 3 ), WORK, RWORK, IWORK,
     $                   NOUT )
         ELSE
            WRITE( NOUT, FMT = 9989 )PATH
         END IF
*
      ELSE IF( LSAMEN( 2, C2, 'TB' ) ) THEN
*
*        TB:  triangular banded matrices
*
         NTYPES = 17
         CALL ALAREQ( PATH, NMATS, DOTYPE, NTYPES, NIN, NOUT )
*
         IF( TSTCHK ) THEN
            CALL DCHKTB( DOTYPE, NN, NVAL, NNS, NSVAL, THRESH, TSTERR,
     $                   LDA, A( 1, 1 ), A( 1, 2 ), B( 1, 1 ),
     $                   B( 1, 2 ), B( 1, 3 ), WORK, RWORK, IWORK,
     $                   NOUT )
         ELSE
            WRITE( NOUT, FMT = 9989 )PATH
         END IF
*
      ELSE IF( LSAMEN( 2, C2, 'QR' ) ) THEN
*
*        QR:  QR factorization
*
         NTYPES = 8
         CALL ALAREQ( PATH, NMATS, DOTYPE, NTYPES, NIN, NOUT )
*
         IF( TSTCHK ) THEN
            CALL DCHKQR( DOTYPE, NM, MVAL, NN, NVAL, NNB, NBVAL, NXVAL,
     $                   NRHS, THRESH, TSTERR, NMAX, A( 1, 1 ),
     $                   A( 1, 2 ), A( 1, 3 ), A( 1, 4 ), A( 1, 5 ),
     $                   B( 1, 1 ), B( 1, 2 ), B( 1, 3 ), B( 1, 4 ),
     $                   WORK, RWORK, IWORK, NOUT )
         ELSE
            WRITE( NOUT, FMT = 9989 )PATH
         END IF
*
      ELSE IF( LSAMEN( 2, C2, 'LQ' ) ) THEN
*
*        LQ:  LQ factorization
*
         NTYPES = 8
         CALL ALAREQ( PATH, NMATS, DOTYPE, NTYPES, NIN, NOUT )
*
         IF( TSTCHK ) THEN
            CALL DCHKLQ( DOTYPE, NM, MVAL, NN, NVAL, NNB, NBVAL, NXVAL,
     $                   NRHS, THRESH, TSTERR, NMAX, A( 1, 1 ),
     $                   A( 1, 2 ), A( 1, 3 ), A( 1, 4 ), A( 1, 5 ),
     $                   B( 1, 1 ), B( 1, 2 ), B( 1, 3 ), B( 1, 4 ),
     $                   WORK, RWORK, NOUT )
         ELSE
            WRITE( NOUT, FMT = 9989 )PATH
         END IF
*
      ELSE IF( LSAMEN( 2, C2, 'QL' ) ) THEN
*
*        QL:  QL factorization
*
         NTYPES = 8
         CALL ALAREQ( PATH, NMATS, DOTYPE, NTYPES, NIN, NOUT )
*
         IF( TSTCHK ) THEN
            CALL DCHKQL( DOTYPE, NM, MVAL, NN, NVAL, NNB, NBVAL, NXVAL,
     $                   NRHS, THRESH, TSTERR, NMAX, A( 1, 1 ),
     $                   A( 1, 2 ), A( 1, 3 ), A( 1, 4 ), A( 1, 5 ),
     $                   B( 1, 1 ), B( 1, 2 ), B( 1, 3 ), B( 1, 4 ),
     $                   WORK, RWORK, NOUT )
         ELSE
            WRITE( NOUT, FMT = 9989 )PATH
         END IF
*
      ELSE IF( LSAMEN( 2, C2, 'RQ' ) ) THEN
*
*        RQ:  RQ factorization
*
         NTYPES = 8
         CALL ALAREQ( PATH, NMATS, DOTYPE, NTYPES, NIN, NOUT )
*
         IF( TSTCHK ) THEN
            CALL DCHKRQ( DOTYPE, NM, MVAL, NN, NVAL, NNB, NBVAL, NXVAL,
     $                   NRHS, THRESH, TSTERR, NMAX, A( 1, 1 ),
     $                   A( 1, 2 ), A( 1, 3 ), A( 1, 4 ), A( 1, 5 ),
     $                   B( 1, 1 ), B( 1, 2 ), B( 1, 3 ), B( 1, 4 ),
     $                   WORK, RWORK, IWORK, NOUT )
         ELSE
            WRITE( NOUT, FMT = 9989 )PATH
         END IF
*
      ELSE IF( LSAMEN( 2, C2, 'QP' ) ) THEN
*
*        QP:  QR factorization with pivoting
*
         NTYPES = 6
         CALL ALAREQ( PATH, NMATS, DOTYPE, NTYPES, NIN, NOUT )
*
         IF( TSTCHK ) THEN
            CALL DCHKQ3( DOTYPE, NM, MVAL, NN, NVAL, NNB, NBVAL, NXVAL,
     $                   THRESH, A( 1, 1 ), A( 1, 2 ), B( 1, 1 ),
     $                   B( 1, 3 ), WORK, IWORK, NOUT )
         ELSE
            WRITE( NOUT, FMT = 9989 )PATH
         END IF
*
      ELSE IF( LSAMEN( 2, C2, 'TZ' ) ) THEN
*
*        TZ:  Trapezoidal matrix
*
         NTYPES = 3
         CALL ALAREQ( PATH, NMATS, DOTYPE, NTYPES, NIN, NOUT )
*
         IF( TSTCHK ) THEN
            CALL DCHKTZ( DOTYPE, NM, MVAL, NN, NVAL, THRESH, TSTERR,
     $                   A( 1, 1 ), A( 1, 2 ), B( 1, 1 ),
     $                   B( 1, 3 ), WORK, NOUT )
         ELSE
            WRITE( NOUT, FMT = 9989 )PATH
         END IF
*
      ELSE IF( LSAMEN( 2, C2, 'LS' ) ) THEN
*
*        LS:  Least squares drivers
*
         NTYPES = 6
         CALL ALAREQ( PATH, NMATS, DOTYPE, NTYPES, NIN, NOUT )
*
         IF( TSTDRV ) THEN
            CALL DDRVLS( DOTYPE, NM, MVAL, NN, NVAL, NNS, NSVAL, NNB,
     $                   NBVAL, NXVAL, THRESH, TSTERR, A( 1, 1 ),
     $                   A( 1, 2 ), B( 1, 1 ), B( 1, 2 ), B( 1, 3 ),
     $                   RWORK, RWORK( NMAX+1 ), WORK, IWORK, NOUT )
         ELSE
            WRITE( NOUT, FMT = 9988 )PATH
         END IF
*
      ELSE IF( LSAMEN( 2, C2, 'EQ' ) ) THEN
*
*        EQ:  Equilibration routines for general and positive definite
*             matrices (THREQ should be between 2 and 10)
*
         IF( TSTCHK ) THEN
            CALL DCHKEQ( THREQ, NOUT )
         ELSE
            WRITE( NOUT, FMT = 9989 )PATH
         END IF
*
      ELSE IF( LSAMEN( 2, C2, 'QT' ) ) THEN
*
*        QT:  QRT routines for general matrices
*
         IF( TSTCHK ) THEN
            CALL DCHKQRT( THRESH, TSTERR, NM, MVAL, NN, NVAL, NNB,
     $                    NBVAL, NOUT )
         ELSE
            WRITE( NOUT, FMT = 9989 )PATH
         END IF
*
      ELSE IF( LSAMEN( 2, C2, 'QX' ) ) THEN
*
*        QX:  QRT routines for triangular-pentagonal matrices
*
         IF( TSTCHK ) THEN
            CALL DCHKQRTP( THRESH, TSTERR, NM, MVAL, NN, NVAL, NNB,
     $                     NBVAL, NOUT )
         ELSE
            WRITE( NOUT, FMT = 9989 )PATH
         END IF
*
      ELSE IF( LSAMEN( 2, C2, 'TQ' ) ) THEN
*
*        TQ:  LQT routines for general matrices
*
         IF( TSTCHK ) THEN
            CALL DCHKLQT( THRESH, TSTERR, NM, MVAL, NN, NVAL, NNB,
     $                    NBVAL, NOUT )
         ELSE
            WRITE( NOUT, FMT = 9989 )PATH
         END IF
*
      ELSE IF( LSAMEN( 2, C2, 'XQ' ) ) THEN
*
*        XQ:  LQT routines for triangular-pentagonal matrices
*
         IF( TSTCHK ) THEN
            CALL DCHKLQTP( THRESH, TSTERR, NM, MVAL, NN, NVAL, NNB,
     $                     NBVAL, NOUT )
         ELSE
            WRITE( NOUT, FMT = 9989 )PATH
         END IF
*
      ELSE IF( LSAMEN( 2, C2, 'TS' ) ) THEN
*
*        TS:  QR routines for tall-skinny matrices
*
         IF( TSTCHK ) THEN
            CALL DCHKTSQR( THRESH, TSTERR, NM, MVAL, NN, NVAL, NNB,
     $                     NBVAL, NOUT )
         ELSE
            WRITE( NOUT, FMT = 9989 )PATH
         END IF
*
      ELSE
*
         WRITE( NOUT, FMT = 9990 )PATH
      END IF
*
*     Go back to get another input line.
*
      GO TO 80
*
*     Branch to this line when the last record is read.
*
  140 CONTINUE
      CLOSE ( NIN )
      S2 = DSECND( )
      WRITE( NOUT, FMT = 9998 )
      WRITE( NOUT, FMT = 9997 )S2 - S1
*
 9999 FORMAT( / ' Execution not attempted due to input errors' )
 9998 FORMAT( / ' End of tests' )
 9997 FORMAT( ' Total time used = ', F12.2, ' seconds', / )
 9996 FORMAT( ' Invalid input value: ', A4, '=', I6, '; must be >=',
     $      I6 )
 9995 FORMAT( ' Invalid input value: ', A4, '=', I6, '; must be <=',
     $      I6 )
 9994 FORMAT( ' Tests of the DOUBLE PRECISION LAPACK routines ',
     $      / ' LAPACK VERSION ', I1, '.', I1, '.', I1,
     $      / / ' The following parameter values will be used:' )
 9993 FORMAT( 4X, A4, ':  ', 10I6, / 11X, 10I6 )
 9992 FORMAT( / ' Routines pass computational tests if test ratio is ',
     $      'less than', F8.2, / )
 9991 FORMAT( ' Relative machine ', A, ' is taken to be', D16.6 )
 9990 FORMAT( / 1X, A3, ':  Unrecognized path name' )
 9989 FORMAT( / 1X, A3, ' routines were not tested' )
 9988 FORMAT( / 1X, A3, ' driver routines were not tested' )
*
*     End of DCHKAA
*
      END<|MERGE_RESOLUTION|>--- conflicted
+++ resolved
@@ -676,11 +676,7 @@
          CALL ALAREQ( PATH, NMATS, DOTYPE, NTYPES, NIN, NOUT )
 *
          IF( TSTCHK ) THEN
-<<<<<<< HEAD
-            CALL DCHKSY_AA( DOTYPE, NN, NVAL, NNB2, NBVAL2, NNS, 
-=======
-            CALL DCHKSY_AASEN( DOTYPE, NN, NVAL, NNB2, NBVAL2, NNS,
->>>>>>> f9c3afd2
+            CALL DCHKSY_AA( DOTYPE, NN, NVAL, NNB2, NBVAL2, NNS,
      $                         NSVAL, THRESH, TSTERR, LDA,
      $                         A( 1, 1 ), A( 1, 2 ), A( 1, 3 ),
      $                         B( 1, 1 ), B( 1, 2 ), B( 1, 3 ),
