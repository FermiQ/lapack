--- conflicted
+++ resolved
@@ -28,31 +28,18 @@
 #---------------------------------------------------------
 #  Level 1 BLAS
 #---------------------------------------------------------
-<<<<<<< HEAD
+
 set(SBLAS1 isamax.f sasum.f saxpy.f scopy.f sdot.f snrm2.f90
-	srot.f srotg.f sscal.f sswap.f sdsdot.f srotmg.f srotm.f)
+	srot.f srotg.f90 sscal.f sswap.f sdsdot.f srotmg.f srotm.f)
 
 set(CBLAS1 scabs1.f scasum.f scnrm2.f90 icamax.f caxpy.f ccopy.f
-	cdotc.f cdotu.f csscal.f crotg.f cscal.f cswap.f csrot.f)
+	cdotc.f cdotu.f csscal.f crotg.f90 cscal.f cswap.f csrot.f)
 
 set(DBLAS1 idamax.f dasum.f daxpy.f dcopy.f ddot.f dnrm2.f90
-	drot.f drotg.f dscal.f dsdot.f dswap.f drotmg.f drotm.f)
+	drot.f drotg.f90 dscal.f dsdot.f dswap.f drotmg.f drotm.f)
 
 set(ZBLAS1 dcabs1.f dzasum.f dznrm2.f90 izamax.f zaxpy.f zcopy.f
-	zdotc.f zdotu.f zdscal.f zrotg.f zscal.f zswap.f zdrot.f)
-=======
-set(SBLAS1 isamax.f sasum.f saxpy.f scopy.f sdot.f snrm2.f
-	srot.f srotg.f90 sscal.f sswap.f sdsdot.f srotmg.f srotm.f)
-
-set(CBLAS1 scabs1.f scasum.f scnrm2.f icamax.f caxpy.f ccopy.f
-	cdotc.f cdotu.f csscal.f crotg.f90 cscal.f cswap.f csrot.f)
-
-set(DBLAS1 idamax.f dasum.f daxpy.f dcopy.f ddot.f dnrm2.f
-	drot.f drotg.f90 dscal.f dsdot.f dswap.f drotmg.f drotm.f)
-
-set(ZBLAS1 dcabs1.f dzasum.f dznrm2.f izamax.f zaxpy.f zcopy.f
 	zdotc.f zdotu.f zdscal.f zrotg.f90 zscal.f zswap.f zdrot.f)
->>>>>>> 6728b6db
 
 set(CB1AUX isamax.f sasum.f saxpy.f scopy.f snrm2.f90 sscal.f)
 
