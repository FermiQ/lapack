--- conflicted
+++ resolved
@@ -212,20 +212,8 @@
             f2 = ABSSQ( fs )
             h2 = f2 + g2
          end if
-<<<<<<< HEAD
-         if( f2 > safmin * g2 ) then
-            d = sqrt( w**2 + g2/f2 )
-            c = w / d
-            if( f2 > rtmin .and. h2 < rtmax ) then
-               s = conjg( gs )*( fs / sqrt( f2*h2 ) )
-            else
-               s = conjg( gs )*( fs / ( f2*d ) )
-            end if
-            r = ( fs * d ) * u
-=======
          if( f2 > rtmin .and. h2 < rtmax ) then
             d = sqrt( f2*h2 )
->>>>>>> 37a1a1e6
          else
             d = sqrt( f2 )*sqrt( h2 )
          end if
